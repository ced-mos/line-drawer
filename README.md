# line-drawer
 
<<<<<<< HEAD
line-drawer recreates a given image by only drawing it by simple straight lines.
=======
line-drawer recreats a given image by only drawing it with simple straight lines.
>>>>>>> c6f5b846
In the table below you can see the demo image which has been drawn with 10000 lines within 40 seconds, once in the subtractive mode and once in the additive mode.

<table>
  <tr>
    <th><img src="https://github.com/ced-mos/line-drawer/raw/main/example/mani_matter.png" width="200" /></th>
    <th><img src="https://github.com/ced-mos/line-drawer/raw/main/img/mani_matter_subtractive.png" width="200" /></th>
    <th><img src="https://github.com/ced-mos/line-drawer/raw/main/img/mani_matter_additive.png" width="200" /></th>
  </tr>
  <tr>
    <td style="text-align: center">original image</td>
    <td style="text-align: center">subtractive mode</td>
    <td style="text-align: center">additive mode</td>
  </tr>
</table>

## Options

<table>
    <tr>
        <td>--input-path</td>
        <td>Input image path.</td>
    </tr>
    <tr>
        <td>--output-path</td>
        <td>Output image path.</td>
    </tr>
    <tr>
        <td>--num-lines</td>
        <td>Number of lines to draw.</td>
    </tr>
    <tr>
        <td>--line-heaviness</td>
        <td>Line heaviness. Integer from 1 to 255, with 255 being completely heavy.</td>
    </tr>
    <tr>
        <td>--num-lines-to-check</td>
        <td>Number of lines to check at each iteration.</td>
    </tr>
    <tr>
        <td>--draw-type</td>
        <td>Draw types (subtractive/additive). Subtractive means white background with black lines. Additive means black background with with lines.</td>
    </tr>
    <tr>
        <td>--no-random-result</td>
        <td>Will return always the same output with the same config if set.</td>
    </tr>
    <tr>
        <td>--output-width</td>
        <td>Output image width in pixels where hight will be adapted. Smaller width reduses computation time. "-1" will not change the size.</td>
    </tr>
</table>

## Algorithm
The line-drawer is based on greedy algorithms where for a defined number of lines the best line positions are searched, to mimic the original images as good as possible.
The algorithm works as follows:

```
For num-lines times
    Search the darkest pixel in image
    Select randomly one of the darkest pixels

    For num-lines-to-check times
        Get random line through previously selected pixel
    Select best fitting and save it to list

For every selected line
    Draw line in output image
```
## Dependencies
- python 3
- see requirements.txt

## Installation & Execution
```bash
pip3 install virtualenv
virtualenv venv
source venv/bin/activate
pip3 install -r requirements.txt

python src/line_drawer.py --input-path ./example/mani_matter --output-path ./out_image.png --num-lines 10000   
```

## Unittests
```
bash test.sh
```

## Credits
- Basic idea (https://www.reddit.com/r/Art/comments/454joy/drawing_experiment_every_line_goes_through_the/)
- Javascript implementation (http://linify.me/about)
- C++ implementation (https://github.com/nathanbain314/lineDrawer)
- Image from Mani Matter (Source: LP Album Cover - Mani Matter - I Han Es Zündhölzli Azündt - zytglogge Verlag)<|MERGE_RESOLUTION|>--- conflicted
+++ resolved
@@ -1,10 +1,6 @@
 # line-drawer
  
-<<<<<<< HEAD
 line-drawer recreates a given image by only drawing it by simple straight lines.
-=======
-line-drawer recreats a given image by only drawing it with simple straight lines.
->>>>>>> c6f5b846
 In the table below you can see the demo image which has been drawn with 10000 lines within 40 seconds, once in the subtractive mode and once in the additive mode.
 
 <table>
@@ -87,13 +83,13 @@
 python src/line_drawer.py --input-path ./example/mani_matter --output-path ./out_image.png --num-lines 10000   
 ```
 
-## Unittests
+## Unit tests
 ```
 bash test.sh
 ```
 
 ## Credits
 - Basic idea (https://www.reddit.com/r/Art/comments/454joy/drawing_experiment_every_line_goes_through_the/)
-- Javascript implementation (http://linify.me/about)
+- JavaScript implementation (http://linify.me/about)
 - C++ implementation (https://github.com/nathanbain314/lineDrawer)
-- Image from Mani Matter (Source: LP Album Cover - Mani Matter - I Han Es Zündhölzli Azündt - zytglogge Verlag)+- Image from Mani Matter (Source: LP Album Cover — Mani Matter — I Han Es Zündhölzli Azündt — zytglogge Verlag)